--- conflicted
+++ resolved
@@ -1149,7 +1149,6 @@
 }
 
 func (e *Explain) prepareJSONInfo(p PhysicalPlan) {
-<<<<<<< HEAD
 	currentNode := &JSONOperatorRow{}
 	if err := e.explainPlanInJSONFormat(currentNode, p, "root", "", false); err != nil {
 		return
@@ -1161,15 +1160,6 @@
 	encoder.SetIndent("", "  ")
 	if err := encoder.Encode(currentNode); err == nil {
 		e.Rows = append(e.Rows, []string{buffer.String()})
-=======
-	currentNode := &jsonOperatorRow{}
-	if err := e.explainPlanInJSONFormat(currentNode, p, "root", "", false); err != nil {
-		return
-	}
-	if json, err := json.MarshalIndent(currentNode, "", "  "); err == nil {
-		str := fmt.Sprintf("%s", json)
-		e.Rows = append(e.Rows, []string{str})
->>>>>>> 5e6b6f1a
 	}
 }
 
@@ -1182,29 +1172,18 @@
 	e.Rows = append(e.Rows, []string{buffer.String()})
 }
 
-<<<<<<< HEAD
+// JSONOperatorRow is the struct for a JSON formatted explain result.
 type JSONOperatorRow struct {
-=======
-type jsonOperatorRow struct {
->>>>>>> 5e6b6f1a
 	ID           string             `json:"id"`
 	EstRows      float64            `json:"estRows"`
 	Task         string             `json:"task"`
 	AccessObject string             `json:"accessObject"`
 	OperatorInfo string             `json:"operatorInfo"`
-<<<<<<< HEAD
 	Children     []*JSONOperatorRow `json:"children"`
 }
 
 // prepareJSONOperatorInfo fills a JSONOperatorRow struct for the Plan p.
 func (e *Explain) prepareJSONOperatorInfo(currentNode *JSONOperatorRow, p Plan, taskType string, driverSide string) {
-=======
-	Children     []*jsonOperatorRow `json:"children"`
-}
-
-// prepareJSONOperatorInfo fills a jsonOperatorRow struct for the Plan p.
-func (e *Explain) prepareJSONOperatorInfo(currentNode *jsonOperatorRow, p Plan, taskType string, driverSide string) {
->>>>>>> 5e6b6f1a
 	if p.ExplainID().String() == "_0" {
 		return
 	}
@@ -1221,19 +1200,11 @@
 
 // explainPlanInJSONFormat recursively traverses the Plan p and fills currentNode to represent the plan.
 // it is based on the implementation of explainPlanInRowFormat
-<<<<<<< HEAD
 func (e *Explain) explainPlanInJSONFormat(currentNode *JSONOperatorRow, p Plan, taskType, driverSide string, createAsChild bool) (err error) {
 
 	if createAsChild {
 		// create a new child, add it to the currentNode, repoint the currentNode to the child.
 		child := &JSONOperatorRow{}
-=======
-func (e *Explain) explainPlanInJSONFormat(currentNode *jsonOperatorRow, p Plan, taskType, driverSide string, createAsChild bool) (err error) {
-
-	if createAsChild {
-		// create a new child, add it to the currentNode, repoint the currentNode to the child.
-		child := &jsonOperatorRow{}
->>>>>>> 5e6b6f1a
 		currentNode.Children = append(currentNode.Children, child)
 		currentNode = child
 	}
