--- conflicted
+++ resolved
@@ -524,9 +524,6 @@
 	}
 }
 
-<<<<<<< HEAD
-func (s *testPlanNormalize) BenchmarkEncodePlan(c *C) {
-=======
 func (s *testPlanNormalize) TestJSONExplain(c *C) {
 	tk := testkit.NewTestKit(c, s.store)
 	tk.MustExec("use test")
@@ -644,7 +641,6 @@
 }
 
 func (s *testPlanNormalize) TestEncodePlanPerformance(c *C) {
->>>>>>> 6dca5352
 	tk := testkit.NewTestKit(c, s.store)
 	tk.MustExec("use test")
 	tk.MustExec("drop table if exists th")
